[CmdletBinding(DefaultParameterSetName='RegularBuild')]
param (
    [ValidateSet("debug", "release")]
    [string]$Configuration = 'debug',
    [int]$BuildNumber
)

# For TeamCity - If any issue occurs, this script fails the build. - By default, TeamCity returns an exit code of 0 for all powershell scripts, even if they fail
trap {
    Write-Host "BUILD FAILED: $_" -ForegroundColor Red
    Write-Host "ERROR DETAILS:" -ForegroundColor Red
    Write-Host $_.Exception -ForegroundColor Red
    Write-Host ("`r`n" * 3)
    exit 1
}

. "$PSScriptRoot\build\common.ps1"

Function Run-Tests {
    [CmdletBinding()]
    param()
    
    Trace-Log 'Running tests'
    
    $xUnitExe = (Join-Path $PSScriptRoot "packages\xunit.runner.console\tools\xunit.console.exe")
    
    $TestAssemblies = "tests\Tests.Gallery.Maintenance\bin\$Configuration\Tests.Gallery.Maintenance.dll", `
        "tests\Tests.Search.GenerateAuxiliaryData\bin\$Configuration\Tests.Search.GenerateAuxiliaryData.dll", `
        "tests\Tests.Stats.CollectAzureCdnLogs\bin\$Configuration\Tests.Stats.CollectAzureCdnLogs.dll", `
        "tests\Tests.Stats.ImportAzureCdnStatistics\bin\$Configuration\Tests.Stats.ImportAzureCdnStatistics.dll", `
<<<<<<< HEAD
	"tests\Tests.Stats.CollectAzureChinaCDNLogs\bin\$Configuration\Tests.Stats.CollectAzureChinaCDNLogs.dll", `
        "tests\Validation.Helper.Tests\bin\$Configuration\Validation.Helper.Tests.dll"
=======
        "tests\Validation.Helper.Tests\bin\$Configuration\Validation.Helper.Tests.dll",`
        "tests\Tests.Validation.Orchestrator\bin\$Configuration\Tests.Validation.Orchestrator.dll"
>>>>>>> ec3607de
    
    $TestCount = 0
    
    foreach ($Test in $TestAssemblies) {
        & $xUnitExe (Join-Path $PSScriptRoot $Test) -xml "Results.$TestCount.xml"
        $TestCount++
    }
}

Write-Host ("`r`n" * 3)
Trace-Log ('=' * 60)

$startTime = [DateTime]::UtcNow
if (-not $BuildNumber) {
    $BuildNumber = Get-BuildNumber
}
Trace-Log "Build #$BuildNumber started at $startTime"

$BuildErrors = @()

Invoke-BuildStep 'Running tests' { Run-Tests } `
    -ev +BuildErrors

Trace-Log ('-' * 60)

## Calculating Build time
$endTime = [DateTime]::UtcNow
Trace-Log "Build #$BuildNumber ended at $endTime"
Trace-Log "Time elapsed $(Format-ElapsedTime ($endTime - $startTime))"

Trace-Log ('=' * 60)

if ($BuildErrors) {
    $ErrorLines = $BuildErrors | %{ ">>> $($_.Exception.Message)" }
    Error-Log "Tests completed with $($BuildErrors.Count) error(s):`r`n$($ErrorLines -join "`r`n")" -Fatal
}

Write-Host ("`r`n" * 3)<|MERGE_RESOLUTION|>--- conflicted
+++ resolved
@@ -28,13 +28,10 @@
         "tests\Tests.Search.GenerateAuxiliaryData\bin\$Configuration\Tests.Search.GenerateAuxiliaryData.dll", `
         "tests\Tests.Stats.CollectAzureCdnLogs\bin\$Configuration\Tests.Stats.CollectAzureCdnLogs.dll", `
         "tests\Tests.Stats.ImportAzureCdnStatistics\bin\$Configuration\Tests.Stats.ImportAzureCdnStatistics.dll", `
-<<<<<<< HEAD
+        "tests\Validation.Helper.Tests\bin\$Configuration\Validation.Helper.Tests.dll",`
 	"tests\Tests.Stats.CollectAzureChinaCDNLogs\bin\$Configuration\Tests.Stats.CollectAzureChinaCDNLogs.dll", `
-        "tests\Validation.Helper.Tests\bin\$Configuration\Validation.Helper.Tests.dll"
-=======
-        "tests\Validation.Helper.Tests\bin\$Configuration\Validation.Helper.Tests.dll",`
         "tests\Tests.Validation.Orchestrator\bin\$Configuration\Tests.Validation.Orchestrator.dll"
->>>>>>> ec3607de
+
     
     $TestCount = 0
     
