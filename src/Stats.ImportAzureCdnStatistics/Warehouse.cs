--- conflicted
+++ resolved
@@ -113,10 +113,7 @@
             var knownClientsAvailable = clients.Any();
             var knownPlatformsAvailable = platforms.Any();
             var knownUserAgentsAvailable = userAgents.Any();
-<<<<<<< HEAD
-=======
             var knownIpAddressesAvailable = ipAddresses.Any();
->>>>>>> f6c9ad73
 
             int logFileNameId = DimensionId.Unknown;
             if (logFileNames.Any() && logFileNames.ContainsKey(logFileName))
@@ -241,8 +238,9 @@
             var toolsTask = GetDimension("tool", logFileName, connection => RetrieveToolDimensions(sourceData, connection));
             var userAgentsTask = GetDimension("useragent", logFileName, connection => RetrieveUserAgentFacts(sourceData, connection));
             var logFileNamesTask = GetDimension("logfilename", logFileName, connection => RetrieveLogFileNameFacts(logFileName, connection));
-
-            await Task.WhenAll(clientsTask, platformsTask, datesTask, toolsTask, userAgentsTask, logFileNamesTask);
+            var ipAddressesTask = GetDimension("ipaddress", logFileName, connection => RetrieveIpAddressesFacts(sourceData, connection));
+
+            await Task.WhenAll(clientsTask, platformsTask, datesTask, toolsTask, userAgentsTask, logFileNamesTask, ipAddressesTask);
 
             var clients = clientsTask.Result;
             var platforms = platformsTask.Result;
@@ -250,6 +248,7 @@
             var tools = toolsTask.Result;
             var userAgents = userAgentsTask.Result;
             var logFileNames = logFileNamesTask.Result;
+            var ipAddresses = ipAddressesTask.Result;
 
             // create facts data rows by linking source data with dimensions
             var dataImporter = new DataImporter(_targetDatabase);
@@ -258,6 +257,7 @@
             var knownClientsAvailable = clients.Any();
             var knownPlatformsAvailable = platforms.Any();
             var knownUserAgentsAvailable = userAgents.Any();
+            var knownIpAddressesAvailable = ipAddresses.Any();
 
             int logFileNameId = DimensionId.Unknown;
             if (logFileNames.Any() && logFileNames.ContainsKey(logFileName))
@@ -319,8 +319,14 @@
                                 userAgentId = userAgents[element.UserAgent];
                             }
 
+                            int edgeServerIpAddressId = DimensionId.Unknown;
+                            if (!string.IsNullOrEmpty(element.EdgeServerIpAddress) && knownIpAddressesAvailable && ipAddresses.ContainsKey(element.EdgeServerIpAddress))
+                            {
+                                edgeServerIpAddressId = ipAddresses[element.EdgeServerIpAddress];
+                            }
+
                             var dataRow = dataTable.NewRow();
-                            FillToolDataRow(dataRow, dateId, timeId, toolId, platformId, clientId, userAgentId, logFileNameId);
+                            FillToolDataRow(dataRow, dateId, timeId, toolId, platformId, clientId, userAgentId, logFileNameId, edgeServerIpAddressId);
                             dataTable.Rows.Add(dataRow);
                         }
                     }
@@ -484,7 +490,7 @@
             dataRow["DownloadCount"] = 1;
         }
 
-        private static void FillToolDataRow(DataRow dataRow, int dateId, int timeId, int toolId, int platformId, int clientId, int userAgentId, int logFileNameId)
+        private static void FillToolDataRow(DataRow dataRow, int dateId, int timeId, int toolId, int platformId, int clientId, int userAgentId, int logFileNameId, int edgeServerIpAddressId)
         {
             dataRow["Id"] = Guid.NewGuid();
             dataRow["Dimension_Tool_Id"] = toolId;
@@ -494,6 +500,7 @@
             dataRow["Dimension_Platform_Id"] = platformId;
             dataRow["Fact_UserAgent_Id"] = userAgentId;
             dataRow["Fact_LogFileName_Id"] = logFileNameId;
+            dataRow["Fact_EdgeServer_IpAddress_Id"] = edgeServerIpAddressId;
             dataRow["DownloadCount"] = 1;
         }
 
@@ -901,7 +908,7 @@
             return results;
         }
 
-        private static async Task<IDictionary<string, int>> RetrieveIpAddressesFacts(IReadOnlyCollection<PackageStatistics> sourceData, SqlConnection connection)
+        private static async Task<IDictionary<string, int>> RetrieveIpAddressesFacts(IReadOnlyCollection<ITrackEdgeServerIpAddress> sourceData, SqlConnection connection)
         {
             var ipAddressFacts = sourceData
                 .Where(e => !string.IsNullOrEmpty(e.EdgeServerIpAddress))
@@ -978,7 +985,7 @@
             }
             return table;
         }
-        
+
         private static DataTable CreateDataTable(IDictionary<string, IpAddressFact> ipAddressFacts)
         {
             var table = new DataTable();
