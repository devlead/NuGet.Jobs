﻿<?xml version="1.0" encoding="utf-8"?>
<Project ToolsVersion="14.0" DefaultTargets="Build" xmlns="http://schemas.microsoft.com/developer/msbuild/2003">
  <Import Project="$(MSBuildExtensionsPath)\$(MSBuildToolsVersion)\Microsoft.Common.props" Condition="Exists('$(MSBuildExtensionsPath)\$(MSBuildToolsVersion)\Microsoft.Common.props')" />
  <PropertyGroup>
    <Configuration Condition=" '$(Configuration)' == '' ">Debug</Configuration>
    <Platform Condition=" '$(Platform)' == '' ">AnyCPU</Platform>
    <ProjectGuid>{5B0D3EC6-4326-47A7-AEE1-CC67D07D5C84}</ProjectGuid>
    <OutputType>Exe</OutputType>
    <AppDesignerFolder>Properties</AppDesignerFolder>
    <RootNamespace>Stats.ImportAzureCdnStatistics</RootNamespace>
    <AssemblyName>Stats.ImportAzureCdnStatistics</AssemblyName>
    <TargetFrameworkVersion>v4.5</TargetFrameworkVersion>
    <FileAlignment>512</FileAlignment>
  </PropertyGroup>
  <PropertyGroup Condition=" '$(Configuration)|$(Platform)' == 'Debug|AnyCPU' ">
    <PlatformTarget>AnyCPU</PlatformTarget>
    <DebugSymbols>true</DebugSymbols>
    <DebugType>full</DebugType>
    <Optimize>false</Optimize>
    <OutputPath>bin\Debug\</OutputPath>
    <DefineConstants>DEBUG;TRACE</DefineConstants>
    <ErrorReport>prompt</ErrorReport>
    <WarningLevel>4</WarningLevel>
  </PropertyGroup>
  <PropertyGroup Condition=" '$(Configuration)|$(Platform)' == 'Release|AnyCPU' ">
    <PlatformTarget>AnyCPU</PlatformTarget>
    <DebugType>pdbonly</DebugType>
    <Optimize>true</Optimize>
    <OutputPath>bin\Release\</OutputPath>
    <DefineConstants>TRACE</DefineConstants>
    <ErrorReport>prompt</ErrorReport>
    <WarningLevel>4</WarningLevel>
  </PropertyGroup>
  <ItemGroup>
    <Reference Include="ICSharpCode.SharpZipLib">
      <HintPath>References\ICSharpCode.SharpZipLib.0.86.0\ICSharpCode.SharpZipLib.dll</HintPath>
    </Reference>
    <Reference Include="Microsoft.ApplicationInsights, Version=1.1.0.1899, Culture=neutral, PublicKeyToken=31bf3856ad364e35, processorArchitecture=MSIL">
      <HintPath>..\..\packages\Microsoft.ApplicationInsights.1.1.0\lib\net45\Microsoft.ApplicationInsights.dll</HintPath>
      <Private>True</Private>
    </Reference>
    <Reference Include="Microsoft.Data.Edm, Version=5.6.4.0, Culture=neutral, PublicKeyToken=31bf3856ad364e35, processorArchitecture=MSIL">
      <HintPath>..\..\packages\Microsoft.Data.Edm.5.6.4\lib\net40\Microsoft.Data.Edm.dll</HintPath>
      <Private>True</Private>
    </Reference>
    <Reference Include="Microsoft.Data.OData, Version=5.6.4.0, Culture=neutral, PublicKeyToken=31bf3856ad364e35, processorArchitecture=MSIL">
      <HintPath>..\..\packages\Microsoft.Data.OData.5.6.4\lib\net40\Microsoft.Data.OData.dll</HintPath>
      <Private>True</Private>
    </Reference>
    <Reference Include="Microsoft.Data.Services.Client, Version=5.6.4.0, Culture=neutral, PublicKeyToken=31bf3856ad364e35, processorArchitecture=MSIL">
      <HintPath>..\..\packages\Microsoft.Data.Services.Client.5.6.4\lib\net40\Microsoft.Data.Services.Client.dll</HintPath>
      <Private>True</Private>
    </Reference>
    <Reference Include="Microsoft.WindowsAzure.Configuration, Version=3.0.0.0, Culture=neutral, PublicKeyToken=31bf3856ad364e35, processorArchitecture=MSIL">
      <HintPath>..\..\packages\Microsoft.WindowsAzure.ConfigurationManager.3.1.0\lib\net40\Microsoft.WindowsAzure.Configuration.dll</HintPath>
      <Private>True</Private>
    </Reference>
    <Reference Include="Microsoft.WindowsAzure.Storage, Version=4.3.0.0, Culture=neutral, PublicKeyToken=31bf3856ad364e35, processorArchitecture=MSIL">
      <HintPath>..\..\packages\WindowsAzure.Storage.4.3.0\lib\net40\Microsoft.WindowsAzure.Storage.dll</HintPath>
      <Private>True</Private>
    </Reference>
    <Reference Include="Newtonsoft.Json, Version=6.0.0.0, Culture=neutral, PublicKeyToken=30ad4fe6b2a6aeed, processorArchitecture=MSIL">
      <HintPath>..\..\packages\Newtonsoft.Json.6.0.8\lib\net45\Newtonsoft.Json.dll</HintPath>
      <Private>True</Private>
    </Reference>
    <Reference Include="System" />
    <Reference Include="System.Core" />
    <Reference Include="System.Spatial, Version=5.6.4.0, Culture=neutral, PublicKeyToken=31bf3856ad364e35, processorArchitecture=MSIL">
      <HintPath>..\..\packages\System.Spatial.5.6.4\lib\net40\System.Spatial.dll</HintPath>
      <Private>True</Private>
    </Reference>
    <Reference Include="System.Xml.Linq" />
    <Reference Include="System.Data.DataSetExtensions" />
    <Reference Include="Microsoft.CSharp" />
    <Reference Include="System.Data" />
    <Reference Include="System.Net.Http" />
    <Reference Include="System.Xml" />
    <Reference Include="UAParser, Version=1.2.0.0, Culture=neutral, PublicKeyToken=f7377bf021646069, processorArchitecture=MSIL">
      <HintPath>..\..\packages\UAParser.1.2.0.0\lib\net35-Client\UAParser.dll</HintPath>
      <Private>True</Private>
    </Reference>
  </ItemGroup>
  <ItemGroup>
    <Compile Include="UserAgentFactTableType.cs" />
    <Compile Include="ClientDimensionTableType.cs" />
<<<<<<< HEAD
    <Compile Include="Dimensions\ToolDimension.cs" />
=======
    <Compile Include="Dimensions\UserAgentFact.cs" />
>>>>>>> 983a8083
    <Compile Include="LogFileProvider.cs" />
    <Compile Include="Dimensions\ClientDimension.cs" />
    <Compile Include="LogFileProcessor.cs" />
    <Compile Include="Dimensions\DimensionId.cs" />
    <Compile Include="ILeasedLogFile.cs" />
    <Compile Include="PackageStatisticsParser.cs" />
    <Compile Include="Dimensions\PlatformDimension.cs" />
    <Compile Include="DataImporter.cs" />
    <Compile Include="Dimensions\DateDimension.cs" />
    <Compile Include="Job.cs" />
    <Compile Include="JobEventSource.cs" />
    <Compile Include="Dimensions\PackageDimension.cs" />
    <Compile Include="Program.cs" />
    <Compile Include="Properties\AssemblyInfo.cs" />
    <Compile Include="SqlQueries.cs" />
    <Compile Include="Dimensions\TimeDimension.cs" />
    <Compile Include="StatisticsParser.cs" />
    <Compile Include="Support\PackageTranslation.cs" />
    <Compile Include="ToolStatisticsParser.cs" />
    <Compile Include="UserAgentParser.cs" />
    <Compile Include="Warehouse.cs" />
  </ItemGroup>
  <ItemGroup>
    <None Include="App.config" />
    <EmbeddedResource Include="knownclients.yaml">
      <LogicalName>knownclients.yaml</LogicalName>
    </EmbeddedResource>
    <None Include="packages.config" />
  </ItemGroup>
  <ItemGroup>
    <ProjectReference Include="..\NuGet.Jobs.Common\NuGet.Jobs.Common.csproj">
      <Project>{4B4B1EFB-8F33-42E6-B79F-54E7F3293D31}</Project>
      <Name>NuGet.Jobs.Common</Name>
    </ProjectReference>
    <ProjectReference Include="..\Stats.AzureCdnLogs.Common\Stats.AzureCdnLogs.Common.csproj">
      <Project>{F72C31A7-424D-48C6-924C-EBFD4BE0918B}</Project>
      <Name>Stats.AzureCdnLogs.Common</Name>
    </ProjectReference>
  </ItemGroup>
  <Import Project="$(MSBuildToolsPath)\Microsoft.CSharp.targets" />
  <!-- To modify your build process, add your task inside one of the targets below and uncomment it. 
       Other similar extension points exist, see Microsoft.Common.targets.
  <Target Name="BeforeBuild">
  </Target>
  <Target Name="AfterBuild">
  </Target>
  -->
</Project><|MERGE_RESOLUTION|>--- conflicted
+++ resolved
@@ -83,11 +83,8 @@
   <ItemGroup>
     <Compile Include="UserAgentFactTableType.cs" />
     <Compile Include="ClientDimensionTableType.cs" />
-<<<<<<< HEAD
     <Compile Include="Dimensions\ToolDimension.cs" />
-=======
     <Compile Include="Dimensions\UserAgentFact.cs" />
->>>>>>> 983a8083
     <Compile Include="LogFileProvider.cs" />
     <Compile Include="Dimensions\ClientDimension.cs" />
     <Compile Include="LogFileProcessor.cs" />
