--- conflicted
+++ resolved
@@ -19,13 +19,9 @@
 using NuGet.Jobs.Validation.PackageSigning.Messages;
 using NuGet.Jobs.Validation.PackageSigning.Storage;
 using NuGet.Services.Configuration;
-<<<<<<< HEAD
+using NuGet.Services.KeyVault;
 using NuGet.Services.ServiceBus;
 using NuGet.Services.Validation.PackageSigning;
-=======
-using NuGet.Services.KeyVault;
-using NuGet.Services.ServiceBus;
->>>>>>> 2301be93
 using NuGet.Services.Validation.Vcs;
 
 namespace NuGet.Services.Validation.Orchestrator
@@ -43,14 +39,11 @@
         private const string ServiceBusConfigurationSectionName = "ServiceBus";
 
         private const string VcsBindingKey = VcsSectionName;
-<<<<<<< HEAD
         private const string PackageVerificationTopicClientBindingKey = "PackageVerificationTopicClient";
-=======
         private const string ValidationStorageBindingKey = "ValidationStorage";
         private const string OrchestratorBindingKey = "Orchestrator";
 
         private static readonly TimeSpan KeyVaultSecretCachingTimeout = TimeSpan.FromDays(1);
->>>>>>> 2301be93
 
         private bool _validateOnly;
         private IServiceProvider _serviceProvider;
@@ -217,7 +210,6 @@
                 .As<IPackageValidationAuditor>();
 
             containerBuilder
-<<<<<<< HEAD
                 .RegisterType<PackageSignatureVerificationEnqueuer>()
                 .WithParameter(new ResolvedParameter(
                     (pi, ctx) => pi.ParameterType == typeof(ITopicClient),
@@ -227,7 +219,8 @@
                     (pi, ctx) => ctx.Resolve<SignatureValidationMessageSerializer>()
                     ))
                 .As<IPackageSignatureVerificationEnqueuer>();
-=======
+
+            containerBuilder
                 .Register(c => 
                 {
                     var configurationAccessor = c.Resolve<IOptionsSnapshot<ValidationConfiguration>>();
@@ -267,7 +260,6 @@
                     SubscriptionProcessor<PackageValidationMessageData>, 
                     IMessageHandler<PackageValidationMessageData>>(
                         OrchestratorBindingKey);
->>>>>>> 2301be93
 
             return new AutofacServiceProvider(containerBuilder.Build());
         }
